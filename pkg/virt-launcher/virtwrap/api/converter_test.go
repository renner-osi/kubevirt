/*
 * This file is part of the KubeVirt project
 *
 * Licensed under the Apache License, Version 2.0 (the "License");
 * you may not use this file except in compliance with the License.
 * You may obtain a copy of the License at
 *
 *     http://www.apache.org/licenses/LICENSE-2.0
 *
 * Unless required by applicable law or agreed to in writing, software
 * distributed under the License is distributed on an "AS IS" BASIS,
 * WITHOUT WARRANTIES OR CONDITIONS OF ANY KIND, either express or implied.
 * See the License for the specific language governing permissions and
 * limitations under the License.
 *
 * Copyright 2017, 2018 Red Hat, Inc.
 *
 */

package api

import (
	"encoding/xml"

	. "github.com/onsi/ginkgo"
	. "github.com/onsi/gomega"

	k8sv1 "k8s.io/api/core/v1"
	"k8s.io/apimachinery/pkg/api/resource"
	k8smeta "k8s.io/apimachinery/pkg/apis/meta/v1"

	"fmt"
	"os"

	"kubevirt.io/kubevirt/pkg/api/v1"
)

var _ = Describe("Converter", func() {

	Context("with v1.Disk", func() {
		It("Should add boot order when provided", func() {
			order := uint(1)
			kubevirtDisk := &v1.Disk{
				Name:       "mydisk",
				BootOrder:  &order,
				VolumeName: "myvolume",
				DiskDevice: v1.DiskDevice{
					Disk: &v1.DiskTarget{
						Bus: "virtio",
					},
				},
			}
			var convertedDisk = `<Disk device="disk" type="">
  <source></source>
  <target bus="virtio" dev="vda"></target>
  <driver name="qemu" type=""></driver>
  <alias name="mydisk"></alias>
  <boot order="1"></boot>
</Disk>`
			xml := diskToDiskXML(kubevirtDisk)
			fmt.Println(xml)
			Expect(xml).To(Equal(convertedDisk))
		})

		It("Should omit boot order when not provided", func() {
			kubevirtDisk := &v1.Disk{
				Name:       "mydisk",
				VolumeName: "myvolume",
				DiskDevice: v1.DiskDevice{
					Disk: &v1.DiskTarget{
						Bus: "virtio",
					},
				},
			}
			var convertedDisk = `<Disk device="disk" type="">
  <source></source>
  <target bus="virtio" dev="vda"></target>
  <driver name="qemu" type=""></driver>
  <alias name="mydisk"></alias>
</Disk>`
			xml := diskToDiskXML(kubevirtDisk)
			fmt.Println(xml)
			Expect(xml).To(Equal(convertedDisk))
		})

	})

	Context("with v1.VirtualMachineInstance", func() {

		var vmi *v1.VirtualMachineInstance
		_false := false
		_true := true
		domainType := "kvm"
		if _, err := os.Stat("/dev/kvm"); os.IsNotExist(err) {
			domainType = "qemu"
		}

		BeforeEach(func() {

			vmi = &v1.VirtualMachineInstance{
				ObjectMeta: k8smeta.ObjectMeta{
					Name:      "testvmi",
					Namespace: "mynamespace",
				},
			}
			v1.SetObjectDefaults_VirtualMachineInstance(vmi)
			vmi.Spec.Domain.Devices.Watchdog = &v1.Watchdog{
				Name: "mywatchdog",
				WatchdogDevice: v1.WatchdogDevice{
					I6300ESB: &v1.I6300ESBWatchdog{
						Action: v1.WatchdogActionPoweroff,
					},
				},
			}
			vmi.Spec.Domain.Clock = &v1.Clock{
				ClockOffset: v1.ClockOffset{
					UTC: &v1.ClockOffsetUTC{},
				},
				Timer: &v1.Timer{
					HPET: &v1.HPETTimer{
						Enabled:    &_false,
						TickPolicy: v1.HPETTickPolicyDelay,
					},
					KVM: &v1.KVMTimer{
						Enabled: &_true,
					},
					PIT: &v1.PITTimer{
						Enabled:    &_false,
						TickPolicy: v1.PITTickPolicyDiscard,
					},
					RTC: &v1.RTCTimer{
						Enabled:    &_true,
						TickPolicy: v1.RTCTickPolicyCatchup,
						Track:      v1.TrackGuest,
					},
					Hyperv: &v1.HypervTimer{
						Enabled: &_true,
					},
				},
			}
			vmi.Spec.Domain.Features = &v1.Features{
				APIC: &v1.FeatureAPIC{},
				Hyperv: &v1.FeatureHyperv{
					Relaxed:    &v1.FeatureState{Enabled: &_false},
					VAPIC:      &v1.FeatureState{Enabled: &_true},
					Spinlocks:  &v1.FeatureSpinlocks{Enabled: &_true},
					VPIndex:    &v1.FeatureState{Enabled: &_true},
					Runtime:    &v1.FeatureState{Enabled: &_false},
					SyNIC:      &v1.FeatureState{Enabled: &_true},
					SyNICTimer: &v1.FeatureState{Enabled: &_false},
					Reset:      &v1.FeatureState{Enabled: &_true},
					VendorID:   &v1.FeatureVendorID{Enabled: &_false, VendorID: "myvendor"},
				},
			}
			vmi.Spec.Domain.Devices.Disks = []v1.Disk{
				{
					Name:       "mydisk",
					VolumeName: "myvolume",
					DiskDevice: v1.DiskDevice{
						Disk: &v1.DiskTarget{
							Bus: "virtio",
						},
					},
				},
				{
					Name:       "mydisk1",
					VolumeName: "nocloud",
					DiskDevice: v1.DiskDevice{
						Disk: &v1.DiskTarget{
							Bus: "virtio",
						},
					},
				},
				{
					Name:       "cdrom_tray_unspecified",
					VolumeName: "volume0",
					DiskDevice: v1.DiskDevice{
						CDRom: &v1.CDRomTarget{
							ReadOnly: &_false,
						},
					},
				},
				{
					Name:       "cdrom_tray_open",
					VolumeName: "volume1",
					DiskDevice: v1.DiskDevice{
						CDRom: &v1.CDRomTarget{
							Tray: v1.TrayStateOpen,
						},
					},
				},
				{
					Name:       "floppy_tray_unspecified",
					VolumeName: "volume2",
					DiskDevice: v1.DiskDevice{
						Floppy: &v1.FloppyTarget{},
					},
				},
				{
					Name:       "floppy_tray_open",
					VolumeName: "volume3",
					DiskDevice: v1.DiskDevice{
						Floppy: &v1.FloppyTarget{
							Tray:     v1.TrayStateOpen,
							ReadOnly: true,
						},
					},
				},
				{
					Name:       "should_default_to_disk",
					VolumeName: "volume4",
				},
				{
					Name:       "ephemeral_pvc",
					VolumeName: "volume5",
				},
			}
			vmi.Spec.Volumes = []v1.Volume{
				{
					Name: "myvolume",
					VolumeSource: v1.VolumeSource{
						PersistentVolumeClaim: &k8sv1.PersistentVolumeClaimVolumeSource{
							ClaimName: "testclaim",
						},
					},
				},
				{
					Name: "nocloud",
					VolumeSource: v1.VolumeSource{
						CloudInitNoCloud: &v1.CloudInitNoCloudSource{
							UserDataBase64: "1234",
						},
					},
				},
				{
					Name: "volume0",
					VolumeSource: v1.VolumeSource{
						CloudInitNoCloud: &v1.CloudInitNoCloudSource{
							UserDataBase64: "1234",
						},
					},
				},
				{
					Name: "volume1",
					VolumeSource: v1.VolumeSource{
						PersistentVolumeClaim: &k8sv1.PersistentVolumeClaimVolumeSource{
							ClaimName: "testclaim",
						},
					},
				},
				{
					Name: "volume2",
					VolumeSource: v1.VolumeSource{
						PersistentVolumeClaim: &k8sv1.PersistentVolumeClaimVolumeSource{
							ClaimName: "testclaim",
						},
					},
				},
				{
					Name: "volume3",
					VolumeSource: v1.VolumeSource{
						PersistentVolumeClaim: &k8sv1.PersistentVolumeClaimVolumeSource{
							ClaimName: "testclaim",
						},
					},
				},
				{
					Name: "volume4",
					VolumeSource: v1.VolumeSource{
						PersistentVolumeClaim: &k8sv1.PersistentVolumeClaimVolumeSource{
							ClaimName: "testclaim",
						},
					},
				},
				{
					Name: "volume5",
					VolumeSource: v1.VolumeSource{
						Ephemeral: &v1.EphemeralVolumeSource{
							PersistentVolumeClaim: &k8sv1.PersistentVolumeClaimVolumeSource{
								ClaimName: "testclaim",
							},
						},
					},
				},
			}
			vmi.Spec.Domain.Firmware = &v1.Firmware{
				UUID: "e4686d2c-6e8d-4335-b8fd-81bee22f4814",
			}

			gracePerod := int64(5)
			vmi.Spec.TerminationGracePeriodSeconds = &gracePerod

			vmi.ObjectMeta.UID = "f4686d2c-6e8d-4335-b8fd-81bee22f4814"
		})

		var convertedDomain = fmt.Sprintf(`<domain type="%s" xmlns:qemu="http://libvirt.org/schemas/domain/qemu/1.0">
<<<<<<< HEAD
  <name>mynamespace_testvmi</name>
  <memory unit="MB">9</memory>
=======
  <name>mynamespace_testvm</name>
  <memory unit="B">8388608</memory>
>>>>>>> 97698ac9
  <os>
    <type arch="x86_64" machine="q35">hvm</type>
  </os>
  <sysinfo type="smbios">
    <system>
      <entry name="uuid">e4686d2c-6e8d-4335-b8fd-81bee22f4814</entry>
    </system>
    <bios></bios>
    <baseBoard></baseBoard>
  </sysinfo>
  <devices>
    <interface type="bridge">
      <source bridge="br1"></source>
      <model type="virtio"></model>
    </interface>
    <video>
      <model type="vga" heads="1" vram="16384"></model>
    </video>
    <graphics type="vnc">
      <listen type="socket" socket="/var/run/kubevirt-private/mynamespace/testvmi/virt-vnc"></listen>
    </graphics>
    <disk device="disk" type="file">
      <source file="/var/run/kubevirt-private/vmi-disks/myvolume/disk.img"></source>
      <target bus="virtio" dev="vda"></target>
      <driver name="qemu" type="raw"></driver>
      <alias name="mydisk"></alias>
    </disk>
    <disk device="disk" type="file">
      <source file="/var/run/libvirt/cloud-init-dir/mynamespace/testvmi/noCloud.iso"></source>
      <target bus="virtio" dev="vdb"></target>
      <driver name="qemu" type="raw"></driver>
      <alias name="mydisk1"></alias>
    </disk>
    <disk device="cdrom" type="file">
      <source file="/var/run/libvirt/cloud-init-dir/mynamespace/testvmi/noCloud.iso"></source>
      <target bus="sata" dev="sda" tray="closed"></target>
      <driver name="qemu" type="raw"></driver>
      <alias name="cdrom_tray_unspecified"></alias>
    </disk>
    <disk device="cdrom" type="file">
      <source file="/var/run/kubevirt-private/vmi-disks/volume1/disk.img"></source>
      <target bus="sata" dev="sdb" tray="open"></target>
      <driver name="qemu" type="raw"></driver>
      <readonly></readonly>
      <alias name="cdrom_tray_open"></alias>
    </disk>
    <disk device="floppy" type="file">
      <source file="/var/run/kubevirt-private/vmi-disks/volume2/disk.img"></source>
      <target bus="fdc" dev="fda" tray="closed"></target>
      <driver name="qemu" type="raw"></driver>
      <alias name="floppy_tray_unspecified"></alias>
    </disk>
    <disk device="floppy" type="file">
      <source file="/var/run/kubevirt-private/vmi-disks/volume3/disk.img"></source>
      <target bus="fdc" dev="fdb" tray="open"></target>
      <driver name="qemu" type="raw"></driver>
      <readonly></readonly>
      <alias name="floppy_tray_open"></alias>
    </disk>
    <disk device="disk" type="file">
      <source file="/var/run/kubevirt-private/vmi-disks/volume4/disk.img"></source>
      <target bus="sata" dev="sdc"></target>
      <driver name="qemu" type="raw"></driver>
      <alias name="should_default_to_disk"></alias>
    </disk>
    <disk device="disk" type="file">
      <source file="/var/run/libvirt/kubevirt-ephemeral-disk/volume5/disk.qcow2"></source>
      <target bus="sata" dev="sdd"></target>
      <driver name="qemu" type="qcow2"></driver>
      <alias name="ephemeral_pvc"></alias>
      <backingStore type="file">
        <format type="raw"></format>
        <source file="/var/run/kubevirt-private/vmi-disks/volume5/disk.img"></source>
      </backingStore>
    </disk>
    <serial type="unix">
      <target port="0"></target>
      <source mode="bind" path="/var/run/kubevirt-private/mynamespace/testvmi/virt-serial0"></source>
    </serial>
    <console type="pty">
      <target type="serial" port="0"></target>
    </console>
    <watchdog model="i6300esb" action="poweroff">
      <alias name="mywatchdog"></alias>
    </watchdog>
  </devices>
  <clock offset="utc" adjustment="reset">
    <timer name="rtc" tickpolicy="catchup" present="yes" track="guest"></timer>
    <timer name="pit" tickpolicy="discard" present="no"></timer>
    <timer name="kvmclock" present="yes"></timer>
    <timer name="hpet" tickpolicy="delay" present="no"></timer>
    <timer name="hypervclock" present="yes"></timer>
  </clock>
  <metadata>
    <kubevirt xmlns="http://kubevirt.io">
      <uid>f4686d2c-6e8d-4335-b8fd-81bee22f4814</uid>
      <graceperiod>
        <deletionGracePeriodSeconds>5</deletionGracePeriodSeconds>
      </graceperiod>
    </kubevirt>
  </metadata>
  <features>
    <acpi></acpi>
    <apic></apic>
    <hyperv>
      <relaxed state="off"></relaxed>
      <vapic state="on"></vapic>
      <spinlocks state="on" retries="4096"></spinlocks>
      <vpindex state="on"></vpindex>
      <runtime state="off"></runtime>
      <synic state="on"></synic>
      <stimer state="off"></stimer>
      <reset state="on"></reset>
      <vendor_id state="off" value="myvendor"></vendor_id>
    </hyperv>
  </features>
  <cpu></cpu>
</domain>`, domainType)

		var c *ConverterContext

		BeforeEach(func() {
			c = &ConverterContext{
				VirtualMachine: vmi,
				Secrets: map[string]*k8sv1.Secret{
					"mysecret": {
						Data: map[string][]byte{
							"node.session.auth.username": []byte("admin"),
						},
					},
				},
				AllowEmulation: true,
			}
		})

		It("should be converted to a libvirt Domain with vmi defaults set", func() {
			v1.SetObjectDefaults_VirtualMachineInstance(vmi)
			Expect(vmiToDomainXML(vmi, c)).To(Equal(convertedDomain))
		})

		It("should use kvm if present", func() {
			v1.SetObjectDefaults_VirtualMachineInstance(vmi)
			Expect(vmiToDomainXMLToDomainSpec(vmi, c).Type).To(Equal(domainType))
		})

		It("should convert CPU cores", func() {
			v1.SetObjectDefaults_VirtualMachineInstance(vmi)
			vmi.Spec.Domain.CPU = &v1.CPU{
				Cores: 3,
			}
			Expect(vmiToDomainXMLToDomainSpec(vmi, c).CPU.Topology.Cores).To(Equal(uint32(3)))
			Expect(vmiToDomainXMLToDomainSpec(vmi, c).CPU.Topology.Sockets).To(Equal(uint32(1)))
			Expect(vmiToDomainXMLToDomainSpec(vmi, c).CPU.Topology.Threads).To(Equal(uint32(1)))
			Expect(vmiToDomainXMLToDomainSpec(vmi, c).VCPU.Placement).To(Equal("static"))
			Expect(vmiToDomainXMLToDomainSpec(vmi, c).VCPU.CPUs).To(Equal(uint32(3)))

		})

		It("should select explicitly chosen network model", func() {
			v1.SetObjectDefaults_VirtualMachineInstance(vmi)
			vmi.ObjectMeta.Annotations = map[string]string{v1.InterfaceModel: "e1000"}
			domain := vmiToDomain(vmi, c)
			Expect(domain.Spec.Devices.Interfaces[0].Model.Type).To(Equal("e1000"))
		})

		It("should calculate memory in bytes", func() {
			By("specifying memory 64M")
			m64, _ := resource.ParseQuantity("64M")
			memory, err := QuantityToByte(m64)
			Expect(memory.Value).To(Equal(uint64(64000000)))
			Expect(memory.Unit).To(Equal("B"))
			Expect(err).ToNot(HaveOccurred())

			By("specifying memory 64Mi")
			mi64, _ := resource.ParseQuantity("64Mi")
			memory, err = QuantityToByte(mi64)
			Expect(memory.Value).To(Equal(uint64(67108864)))
			Expect(err).ToNot(HaveOccurred())

			By("specifying memory 3G")
			g3, _ := resource.ParseQuantity("3G")
			memory, err = QuantityToByte(g3)
			Expect(memory.Value).To(Equal(uint64(3000000000)))
			Expect(err).ToNot(HaveOccurred())

			By("specifying memory 3Gi")
			gi3, _ := resource.ParseQuantity("3Gi")
			memory, err = QuantityToByte(gi3)
			Expect(memory.Value).To(Equal(uint64(3221225472)))
			Expect(err).ToNot(HaveOccurred())

			By("specifying memory 45Gi")
			gi45, _ := resource.ParseQuantity("45Gi")
			memory, err = QuantityToByte(gi45)
			Expect(memory.Value).To(Equal(uint64(48318382080)))
			Expect(err).ToNot(HaveOccurred())

			By("specifying memory 451231 bytes")
			b451231, _ := resource.ParseQuantity("451231")
			memory, err = QuantityToByte(b451231)
			Expect(memory.Value).To(Equal(uint64(451231)))
			Expect(err).ToNot(HaveOccurred())

			By("specyfing negative memory size -45Gi")
			m45gi, _ := resource.ParseQuantity("-45Gi")
			_, err = QuantityToByte(m45gi)
			Expect(err).To(HaveOccurred())
		})
	})
})

func diskToDiskXML(disk *v1.Disk) string {
	devicePerBus := make(map[string]int)
	libvirtDisk := &Disk{}
	Expect(Convert_v1_Disk_To_api_Disk(disk, libvirtDisk, devicePerBus)).To(Succeed())
	data, err := xml.MarshalIndent(libvirtDisk, "", "  ")
	Expect(err).ToNot(HaveOccurred())
	return string(data)
}

func vmiToDomainXML(vmi *v1.VirtualMachineInstance, c *ConverterContext) string {
	domain := vmiToDomain(vmi, c)
	data, err := xml.MarshalIndent(domain.Spec, "", "  ")
	Expect(err).ToNot(HaveOccurred())
	return string(data)
}

func vmiToDomain(vmi *v1.VirtualMachineInstance, c *ConverterContext) *Domain {
	domain := &Domain{}
	Expect(Convert_v1_VirtualMachine_To_api_Domain(vmi, domain, c)).To(Succeed())
	SetObjectDefaults_Domain(domain)
	return domain
}

func xmlToDomainSpec(data string) *DomainSpec {
	newDomain := &DomainSpec{}
	err := xml.Unmarshal([]byte(data), newDomain)
	newDomain.XMLName.Local = ""
	newDomain.XmlNS = "http://libvirt.org/schemas/domain/qemu/1.0"
	Expect(err).To(BeNil())
	return newDomain
}

func vmiToDomainXMLToDomainSpec(vmi *v1.VirtualMachineInstance, c *ConverterContext) *DomainSpec {
	return xmlToDomainSpec(vmiToDomainXML(vmi, c))
}<|MERGE_RESOLUTION|>--- conflicted
+++ resolved
@@ -294,13 +294,8 @@
 		})
 
 		var convertedDomain = fmt.Sprintf(`<domain type="%s" xmlns:qemu="http://libvirt.org/schemas/domain/qemu/1.0">
-<<<<<<< HEAD
   <name>mynamespace_testvmi</name>
-  <memory unit="MB">9</memory>
-=======
-  <name>mynamespace_testvm</name>
   <memory unit="B">8388608</memory>
->>>>>>> 97698ac9
   <os>
     <type arch="x86_64" machine="q35">hvm</type>
   </os>
